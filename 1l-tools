#!/usr/bin/env python
# TODO: add status to indicate how much a TA has finished for grade review in
# case they couldn't finish all grading by Monday
# TODO: group TA grade sheets by TA names instead of by section for easier
# access when there are 40 sections (breaking change)
# TODO: commandline option for output path
# TODO: pdf backend toggle
# TODO: avoid sequential if tectonic has been initialized
# TODO: choices for reset: full reset, reset only tectonic
# TODO: test everything on Windows (mainly for tectonic and configuration
# related stuff)
''' Assorted tools for 1-series lab administration '''

import abc
import argparse
import functools
import io
import itertools
import math
import matplotlib.style
import matplotlib.figure
import numpy
import openpyxl.styles
import os
import pandas
import random
import re
import shutil
import string
import subprocess
import sys
import tempfile
import toml


class CodeGen:
    '''
    A class of code generator objects. The constructor of this class takes in
    Roster objects, the lab number, and a list of checkpoints for the lab to
    create generators that when run, will generate complete LaTeX document
    source code, which could then be compiled using pdfLaTeX.

    The CodeGen class satisfies all monoid laws (associativity, identity).
    Objects of this type can be added with the `+` operator and 'summed' over
    with the Python `sum` function.
    '''

    # LaTeX code preceding meaningful content
    header = [
        '\\documentclass[11pt]{article}',
        '\\usepackage[margin=0.85in]{geometry}',
        '\\usepackage{multirow}',
        '\\usepackage{tabularx}',
        '\\usepackage{makecell}',
        '\\usepackage[sfdefault, lf]{carlito}',
        '\\newcolumntype{?}{!{\\vrule width 2pt}}',
        '\\newcolumntype{C}{>{\\centering\\arraybackslash}X}',
        '\\setlength\\arrayrulewidth{1pt}',
        '\\renewcommand{\\arraystretch}{1.3}',
        '\\pagenumbering{gobble}',
        '\\begin{document}']

    footer = ['\\end{document}']

    def __init__(self, roster, lab, checkpoints):
        '''
        Initializer for CodeGen objects

        Parameters
        ----------
            roster : Roster
            lab : int
                The lab number
            checkpoints : list[str]
                A list of checkpoints
        '''
        self.lab = lab
        self.checkpoints = checkpoints
        self.code = dict()
        if roster is not None:
            self.section_codegen(roster)

    def __add__(self, other):
        ''' Set operation that satisfies the associative property '''
        code = {**self.code, **other.code}
        lab = self.lab if self.lab is not None else other.lab
        checkpoints = self.checkpoints if self.checkpoints is not None else other.checkpoints
        return CodeGen.from_code(code, lab, checkpoints)

    def __radd__(self, rhs):
        return self + rhs

    @classmethod
    def from_code(cls, code, lab, checkpoints):
        ''' Alternative constructor of the class from given LaTeX code '''
        obj = cls(None, lab, checkpoints)
        obj.code = code
        return obj

    @classmethod
    def mempty(cls):
        ''' Identity object '''
        return cls(None, None, None)

    def add_group(self, section, group, students):
        '''
        Generate code for a given group of students

        Parameters
        ----------
            section : int
                Section number
            group : int
                Group number
            students : list[str]
                List of student names
        '''
        if not students:
            return
        first_student = students[0]
        nrows = len(students)
        n = len(self.checkpoints)

        # the correct number of separators for this many checkpoints
        seps = '& ' * (n - 1)
        # LaTeX code to set up the first row of the group
        self.code[section].append('      & & \\multirow{{{}}}{{*}}'.format(nrows) +
                                  '{{\\textbf{{{}}}}} & '.format(group) +
                                  '{} & & {}\\\\'.format(first_student, seps))
        # LaTeX code for each subsequent row of the group
        for student in students[1:]:
            self.code[section].append('      \\cline{{1-2}}\\cline{{4-{}}}'.format(n + 5))
            self.code[section].append('      & & & {} & & {}\\\\'.format(student, seps))
        self.code[section].append('      \\hline')

    def section_codegen(self, roster):
        '''
        Generate code for one section

        Parameters
        ----------
            roster : Roster
        '''
        n = len(self.checkpoints)
        # LaTeX code setting up a table
        begin = [
            '\\begin{center}',
            '  \\begin{tabularx}{\\textwidth}{?>{\\hsize=5em}C|c|c|X|c|' +
            # adjust the table column setup based on the number of checkpoints
            '|'.join(['c'] * n) + '?}',
            '    \\Xhline{2pt}',
            '    \\multicolumn{{3}}{{?l}}{{\\textbf{{Lab {}}}}} & '.format(self.lab) +
            '\\multicolumn{{1}}{{C}}{{\\textbf{{Section {}}}}} '.format(roster.section) +
            '& \\multicolumn{{{}}}{{l?}}{{\\textbf{{Date:}}}} \\\\'.format(n + 1),
            '    \\Xhline{2pt}',
            '    \\textbf{Signature} & \\textbf{Late} & \\textbf{Group} & ' +
            '\\multicolumn{1}{c|}{\\textbf{Student}} & \\textbf{TA Check} & ' +
            # put in the checkpoints in the table column headings
            ' & '.join('\\textbf{{{}}}'.format(c).replace('&', '\&') for c in self.checkpoints) +
            ' \\\\',
            '    \\Xhline{2pt}']
        # LaTeX code at the end of a table
        end = [
            '    \\Xhline{2pt}',
            '  \\end{tabularx}',
            '\\end{center}',
            '\\newpage']
        section = roster.section
        self.code[section] = []
        for group, students in sorted(roster.groups.items()):
            self.add_group(section, group, students)
        # the last line is '\hline' which don't need
        self.code[section] = begin + self.code[section][:-1] + end

    def run(self):
        ''' Run the generator

        Returns
        ----------
            str: complete LaTeX source code for one document
        '''
        # concatenate code fragments of each section into a document body. The
        # last line is `\newpage` which we don't need
        code = sum((item[1] for item in sorted(self.code.items())), [])[:-1]
        # add in the front matter and auxiliary code to make a complete source
        # file
        return '\n'.join(self.header + code + self.footer)

    @property
    def section(self):
        if len(self.code) == 1:
            return list(self.code.keys())[0]
        else:
            raise ValueError('generator has multiple sections. fatal error. ' +
                             'check code')


class PDFWriter:
    '''
    A class of PDFWriter objects that take LaTeX source code, compile them into
    PDFs in parallel, and clean up after themselves. It is implemented as a
    context manager.
    '''

    def __init__(self):
        ''' Initializer for PDFwriter objects '''
        self.procs = dict()
        self.cwd = os.getcwd()
        self.sequential = True

    def __enter__(self):
        return self

    def __exit__(self, exc_type, exc_value, traceback):
        self.clean()

    def call_ext(self, cmd, parent_dir, fname, src):
        '''
        Call external program to compile PDF

        Parameters
        ----------
            cmd : list[str]
                Command to be executed
            parent_dir : string
                Path of the parent directory
            fname : string
                Name of the file to be written sans extension
            src : string
                LaTeX source code
        '''
        src_fname = '{}.tex'.format(fname)
        tmp_dir = tempfile.TemporaryDirectory()
        os.chdir(tmp_dir.name)
        with open(src_fname, 'w') as tmp:
            tmp.write(src)
        # call external program
        proc = subprocess.Popen(cmd + [src_fname], stdout=subprocess.PIPE,
                                stderr=subprocess.DEVNULL)
        self.procs[fname] = {'tmp': tmp_dir, 'parent': parent_dir, 'proc': proc}
        if self.sequential:
            self.clean()

    def write(self, parent_dir, fname, src):
        '''
        Write the source file to disk and launch a pdfLaTeX process

        Parameters
        ----------
            parent_dir : string
                Path of the parent directory
            fname : string
                Name of the file to be written sans extension
            src : string
                LaTeX source code
        '''
        try:
            os.makedirs(parent_dir, exist_ok=True)
        except OSError:
            pass
        # check for the `pdflatex` and `tectonic` executables in PATH, abort if
        # not found
        if shutil.which('tectonic'):
            self.call_ext(['tectonic'], parent_dir, fname, src)
            self.sequential = False
        elif shutil.which('pdflatex'):
            self.sequential = False
            self.call_ext(['pdflatex', '-interaction=nonstopmode'],
                          parent_dir, fname, src)
        else:
            sys.exit('pdflatex and tectonic not found. Do you have LaTeX ' +
                     'installed and configured on your system?')

    def clean(self):
        '''
        Clean up the temporary files created by pdfLaTeX as each process
        finishes
        '''
        for fname, info in self.procs.items():
            tmp = info['tmp']
            parent = info['parent']
            os.chdir(tmp.name)
            info['proc'].wait()
            # if pdfLaTeX showed an error in terminal output, don't clean up
            stdout = info['proc'].stdout.read().decode('utf-8')
            if 'error' in stdout or 'Error' in stdout:
                if 'not found' in stdout:
                    print('Encountered missing package when processing ' +
                          '\'{}.tex\'. '.format(fname) + 'One solution is to ' +
                          'install `tectonic` and try again.')
                else:
                    print('`pdflatex` encountered an error when processing ' +
                          '\'{}.tex\'. See log for details.'.format(fname))
                log = fname + '.log'
                shutil.move(os.path.join(tmp.name, log), os.path.join(parent, log))
                tex = fname + '.tex'
                shutil.move(os.path.join(tmp.name, tex), os.path.join(parent, tex))
                continue
            pdf = fname + '.pdf'
            shutil.move(os.path.join(tmp.name, pdf), os.path.join(parent, pdf))
            tmp.cleanup()
        self.procs = dict()
        os.chdir(self.cwd)


class RostersWriter:
    '''
    A class of roster PDF generator objects. The constructor of objects of this
    class takes in the lab number and a list of checkpoints. After construction,
    the generator objects takes in Roster objects through the `add_roster`
    method. The generators create PDF files via the CodeGen objects when run.
    '''

    def __init__(self, lab, checkpoints, config):
        '''
        Initializer for RostersWriter objects

        Parameters
        ----------
            lab : int
                Lab number
            checkpoints : list[str]
                List of checkpoints
        '''
        self.lab = lab
        self.code = []
        self.code_generators = []
        self.procs = dict()
        self.config = config
        self.checkpoints = checkpoints

    def add_roster(self, roster):
        '''
        Add roster to PDF generator

        Parameters
        ----------
            roster : Roster
        '''
        codegen = CodeGen(roster, self.lab, self.checkpoints)
        self.code_generators.append(codegen)

    def run(self):
        ''' Run the PDF generator '''
        print('Working...', end='\r')
        with PDFWriter() as writer:
            folder = 'Lab {} Blank Rosters'.format(self.lab)
            try:
                parent = os.path.join(self.config.paths['rosters'], folder)
            except KeyError:
                parent = os.path.join(os.getcwd(), folder)
            # generate one PDF file per section
            for i, codegen in enumerate(self.code_generators):
                fname = 'Lab {} Section {} Roster'.format(self.lab, codegen.section)
                writer.write(parent, fname, codegen.run())
            # generate a PDF file containing all the rosters
            codegen = sum(self.code_generators, CodeGen.mempty())
            fname = 'Lab {} Rosters (All)'.format(self.lab)
            writer.write(parent, fname, codegen.run())


class StudentName:
    ''' Abstract representation of student names '''

    def __init__(self, name):
        '''
        Parameters
        ----------
            name : string
                Student name in either first-name first or last-name first form
        '''
        self.string = name
        try:
            last_name, first_name = name.split(',')
            self.full_name_fnf = None
            self.last_name = last_name.strip()
            self.first_name = first_name.strip()
        except ValueError:
            self.full_name_fnf = name
            self.last_name = None
            self.first_name = None

    def __str__(self):
        ''' Returns the string from which the object is initialized '''
        return self.string

    def __lt__(self, other):
        return self.canonical() < other.canonical()

    def __hash__(self):
        ''' Hash with the canonical form '''
        return hash(self.canonical())

    def canonicalize(self):
        ''' Turn name into its canonical form '''
        return StudentName(self.canonical())

    def canonical(self):
        ''' We treat first-name first as the canonical form '''
        if self.full_name_fnf is None:
            return ' '.join((self.first_name, self.last_name))
        else:
            return self.full_name_fnf


class Roster:
    '''
    A class of objects that encapsulates data for a single section and is
    responsible for random group generation.
    '''

    def __init__(self, section, students):
        '''
        Initializer for Roster objects

        Parameters
        ----------
            section : int
                Section number
            students : list[str]
                List of student names
        '''
        self.section = section
        self.students = students
        self.groups = dict()

    def set_groups(self):
        ''' Divide a section into random groups '''
        n = len(self.students)
        random.shuffle(self.students)
        # the number of groups is such that each group has no less than 4 people
        # and there will be no more than 6 groups
        ngroups = min(6, n // 5 + (0 if n % 5 == 0 else 1))
        # initialize list of groups
        self.groups = {i + 1: [] for i in range(ngroups)}
        # distribute students into groups like how dealers deal cards to players
        for group, student in zip(itertools.cycle(range(ngroups)), self.students):
            self.groups[group + 1].append(student)


class Rosters:
    '''
    A class of objects for Roster object generation. This is defined as a python
    generator that yields Roster objects.
    '''

    def __init__(self, data):
        '''
        Initializer for Rosters objects

        Parameters
        ----------
            data: PublishedData
        '''
        self.data = data
        self.rosters = map(self.generate_roster, self.data.section_numbers)

    def generate_roster(self, section):
        '''
        Build randomized roster for a section

        Parameters
        ----------
            section : int
                Section number

        Returns
        ----------
            Roster: object that contains all the data for the roster of a section
        '''
        # Student names on the generated rosters are formatted first-name first
        students = [name.canonicalize() for name in self.data.students[section]]
        roster = Roster(section, students)
        roster.set_groups()
        return roster

    def __iter__(self):
        return self.rosters


class MaybeOverwrite(abc.ABC):
    '''
    A metaclass that automatically renames output if there is a name conflict on
    disk
    '''

    @abc.abstractmethod
    def write_to_path(self, fpath):
        '''
        A method to write to the designated path that a child class must
        provide

        Parameters
        ----------
            fpath : string
                Path to destination
        '''
        pass

    def maybe_overwrite(self, fpath, inplace):
        '''
        Write to the given path. Renames output by appending a number to the
        path if destination already exists unless the inplace flag is True.

        Parameters
        ----------
            fpath : string
                Path to destination
            inplace : bool
                Flag to indicate if we should overwrite or rename if there is
                conflict
        '''
        prefix, ext = os.path.splitext(fpath)
        if os.path.exists(fpath) and not inplace:
            for i in itertools.count(1):
                alt_path = '{}({}){}'.format(prefix, i, ext)
                if not os.path.exists(alt_path):
                    fpath = alt_path
                    break
        self.write_to_path(fpath)


class SummaryAttendanceSheet(MaybeOverwrite):
    '''
    A class of SummaryAttendanceSheet generator objects. After object
    construction, it takes in Roster objects through the `add_roster` method and
    it generates an Excel file when the `write` method is called.
    '''

    def __init__(self, lab, checkpoints, config):
        '''
        Initializer for SummaryAttendanceSheet objects

        Parameters
        ----------
            lab : int
                Lab number
            checkpoints : list[str]
                List of checkpoints
            config : Configuration
                Loaded configuration file
        '''
        self.lab = lab
        self.checkpoints = checkpoints
        # we temporarily store each sheet as an individual csv
        self.sheets = dict()
        self.config = config

    def add_sheet(self, roster):
        '''
        Add sheet to Excel file

        Parameters
        ----------
            roster : Roster
        '''
        # create the column headers in plain text
        chkpt = ','.join(self.checkpoints)
        ncol = len(chkpt)
        seps = ';' * (ncol - 1)
        sheet = [';;;;;' + seps,
                 'Under the "Signature" column, leave blank if present, enter "Absent" if absent, describe circumstances if student left soon after quiz;;;;;' + seps,
                 'Under the "Late" column, enter the amount of time if they are late;;;;;' + seps,
                 ';;;;;' + seps,
                 'Signature;Late;Group;Student;TA Check;' + chkpt]
        # create rows of the roster in plain text
        for group_number, students in sorted(roster.groups.items()):
            for student in students:
                sheet.append(';;{};{};;'.format(group_number, student) + seps)
        # read the plain text as a CSV and add as a sheet
        self.sheets[roster.section] = pandas.read_csv(io.StringIO('\n'.join(sheet)), sep=';')

    def write_to_path(self, fpath):
        '''
        Concrete method implementation for MaybeOverwrite. See corresponding
        docs.
        '''
        summary_page = [',']
        summary_page += ['Lab {},Check if complete'.format(self.lab)]
        summary_page += ['Section {}'.format(s) for s in sorted(self.sheets.keys())]
        summary_page = pandas.read_csv(io.StringIO('\n'.join(summary_page)))
        with pandas.ExcelWriter(fpath) as writer:
            summary_page.to_excel(writer, sheet_name='summary', index=False, header=None)
            for section, sheet in sorted(self.sheets.items()):
                sheet.to_excel(writer, sheet_name='section {}'.format(section),
                               index=False, header=None)
            ft = openpyxl.styles.Font(color='FF0000')
            for sheet in writer.sheets:
                worksheet = writer.book[sheet]
                worksheet.font = openpyxl.styles.Font(name='Arial')
                worksheet.column_dimensions['D'].width = 25
                if sheet != 'summary':
                    for cell in ['A1', 'A2', 'A3']:
                        worksheet[cell].font = ft

    def write(self):
        ''' Write to file'''
        # FIXME: should take path as arg instead of taking config to make this
        # a more robust class
        try:
            parent = self.config.paths['rosters']
        except KeyError:
            parent = os.getcwd()
        fpath = os.path.join(parent, 'Lab {} Summary Attendance.xlsx'.format(self.lab))
        self.maybe_overwrite(fpath, inplace=False)


class PublishedData(MaybeOverwrite):
    ''' In-memory representation of data published on Canvas '''

    def __init__(self, fpath, config):
        '''
        Parameters
        ----------
            fpath : string
                Path to the data file to be read
            config : MutableMapping[str, Any]
                The object returned by the TOML parser
        '''
        self.config = config
        rs = r'(^.*(Q|q)uiz.*\(\d+\)$|^.*(C|c)onclusion.*\(\d+\)$|Student|Section|ID|SIS User ID|SIS Login ID)'
        try:
            self.data = pandas.read_csv(fpath, dtype={'ID': str}, skiprows=[1, 2]) \
                              .filter(regex=rs, axis=1) \
                              .set_index('Section', drop=False) \
                              .filter(regex=r'\[\d+\]$', axis=0)
            self.data['Student'] = self.data['Student'].apply(lambda x: StudentName(x))
        except OSError:
            sys.exit('"{}" does not exist. Check your input path.'.format(fpath))

    @property
    @functools.lru_cache
    def students(self):
        '''
        List of students by section

        Returns
        ----------
            dict[int, string]
        '''
        students = self.data['Student']
        sections = self.data.index
        return dict((self.section_number(s), list(students[s].squeeze()))
                    for s in sections)

    @property
    def section_numbers(self):
        ''' List of section numbers '''
        return list(self.section_number(s) for s in set(self.data.index))

    @property
    def quizzes(self):
        return self.data.filter(regex=r'^.*(Q|q)uiz.*\(\d+\)$', axis=1).columns

    def update(self, current_data_fpath):
        '''
        Update Canvas data using the Excel spreadsheet containing the most
        up-to-date grades

        Parameters
        ----------
            current_data_fpath : string
                Path to the latest data spreadsheet
        '''
        sheets = dict()
        for section in set(self.data.index):
            n = self.section_number(section)
            sheets[n] = self.data.loc[section].set_index('Student', drop=False)
        current_data = TAGradeSheets(current_data_fpath, self.config)
        for section, sheet in current_data.data.items():
            sheets[section].update(sheet.set_index('Student', drop=False))
        self.data = pandas.concat(sheets.values()).set_index('Section', drop=False)

    def write_to_path(self, fpath):
        '''
        Concrete method implementation for MaybeOverwrite. See corresponding
        docs.
        '''
        # drop quiz data since that has never been updated
        r = r'(^.*(C|c)onclusion.*\(\d+\)$|Student|Section|ID|SIS User ID|SIS Login ID)'
        data = self.data.reset_index(drop=True).filter(regex=r, axis=1)
        data.to_csv(fpath, index=False)

    def write(self, inplace):
        '''
        Export data to a CSV file to be uploaded to Canvas

        Parameters
        ----------
            inplace : bool
                Flag to indicate if we should overwrite or rename if there is
                conflict
        '''
        self.maybe_overwrite('updated-for-canvas.csv', inplace)

    @staticmethod
    def section_number(string):
        '''
        Extract the section number from a given section string from a Canvas
        data file

        Parameters
        ----------
            string : str
                Section string on Canvas

        Returns
        ----------
            int: section number
        '''
        s = string.split(' ')[-2]
        return int(s)


class TAGradeSheets(MaybeOverwrite):
    '''
    In-memory representation of the Excel spreadsheet for TA use on the shared
    drive
    '''

    def __init__(self, fpath, config):
        '''
        Parameters
        ----------
            fpath : str
                Path to the Excel file containing the latest data
            config : MutableMapping[str, Any]
                The object returned by the TOML parser
        '''
        self.config = config
        if fpath is not None:
            try:
                excel = pandas.read_excel(fpath, sheet_name=None)
            except OSError:
                sys.exit('Invalid path: {}'.format(fpath))
            self.data = dict()
            for section, sheet in excel.items():
                section_number = int(section.split(' ')[1])
<<<<<<< HEAD
                # drop rows where the student name is blank (most likely TAs put
                # an extra row for stats)
                self.data[section_number] = sheet.set_index('Student') \
                                                 .drop(labels=numpy.nan, axis=0) \
                                                 .reset_index()
=======
                try:
                    # drop rows where the student name is blank (most likely TAs
                    # put an extra row for stats)
                    data = sheet.set_index('Student') \
                                .drop(labels=numpy.nan, axis=0) \
                                .reset_index()
                except KeyError:
                    data = sheet
                data['Student'] = data['Student'].apply(lambda x: StudentName(x))
                self.data[section_number] = data
>>>>>>> 6083e17b

    @classmethod
    def from_published(cls, published, config):
        '''
        Alternative constructor for the class using exported data from Canavs

        Parameters
        ----------
            published : PublishedData
                Parsed data exported from Canvas
            config : Configuration
                The loaded configuration file

        Returns
        ----------
            obj : TAGradeSheets
        '''
        sheets = dict()
        for section in set(published.data.index):
            grading_sheet = published.data.loc[section].sort_values(by=['Student'])
            n = PublishedData.section_number(section)
            r = r'(^.*(C|c)onclusion.*\(\d+\)$|Student)'
            sheet = grading_sheet.filter(regex=r).copy()
            # For TA grading sheets we put first-name before last-name
            sheet['Student'] = sheet['Student'].apply(lambda x: x.canonicalize())
            sheets[n] = sheet
        obj = cls(None, config)
        obj.data = sheets
        return obj

    def write_to_path(self, fpath):
        '''
        Concrete method implementation for MaybeOverwrite. See corresponding
        docs.
        '''
        with pandas.ExcelWriter(fpath) as writer:
            for section, sheet in sorted(self.data.items()):
                sheet_name = 'section {}'.format(section)
                sheet.to_excel(writer, sheet_name=sheet_name, index=False)
                worksheet = writer.book[sheet_name]
                ncol = worksheet.max_column
                for letter in itertools.islice(string.ascii_uppercase, ncol):
                    worksheet.column_dimensions[letter].width = 25
                worksheet.freeze_panes = worksheet['B1']

    def write(self, inplace):
        '''
        Write to disk as Excel sheet

        Parameters
        ----------
            inplace : bool
                Overwrite existing file if true
        '''
        try:
            fpath = self.config.paths['current-grade-sheet']
            if os.path.splitext(fpath)[1] != '.xlsx':
                sys.exit('Error: \'{}\' is not an Excel file name'.format(fpath))
        except KeyError:
            fpath = os.path.join(os.getcwd(), 'updated-ta-grade-sheet.xlsx')
        self.maybe_overwrite(fpath, inplace)

    @property
    def assignments(self):
        ''' List of assignments '''
        r = r'^.*(C|c)onclusion.*\(\d+\)$'
        sheet = list(self.data.values())[0]
        return sorted(sheet.filter(regex=r).columns)

    @property
    def dataframe_with_ta_assignment(self):
        '''
        A single DataFrame containing all the data in the Excel sheet plus a TA
        column
        '''
        sections = set(self.data.keys())
        for section in sections:
            try:
                ta = self.config.section_ta_map[section]
            except KeyError:
                sys.exit('Error: section {} doesn\''.format(section) +
                         'have a TA. Check configuration.')
            self.data[section]['TA'] = ta
        return pandas.concat(self.data.values()).set_index('TA', drop=False)

    def plot_histogram(self, assignment):
        '''
        Plot histograms showing grade distributions of each TA

        Parameters
        ----------
            assignment : str
                Name of the assignment the way it is on Canvas
        '''
        nx = min(4, len(self.config.ta_list))
        ny = min(3, math.ceil(len(self.config.ta_list) / 4))
        figsize = (2 * nx + 1, 2 * ny + 0.5)
        fig = matplotlib.figure.Figure(figsize=figsize, dpi=192)
        main_ax = fig.add_subplot(111, frameon=False,
                                  xlabel='Points', ylabel='Number of Students')
        main_ax.tick_params(labelcolor='none', top=False, bottom=False,
                            left=False, right=False)
        main_ax.grid(linewidth=0)
        for spine in ['top', 'bottom', 'left', 'right']:
            main_ax.spines[spine].set_color('none')

        for i, ta in enumerate(self.config.ta_list):
            ax = fig.add_subplot(ny, nx, i + 1)
            grades = self.dataframe_with_ta_assignment.loc[ta][assignment].squeeze()

            ax.hist(grades[grades != 0], bins=range(0, 11, 1), rwidth=0.9)
            ax.set_xticks(numpy.arange(0, 11, 2))
            ax.set_title(ta)

        fig.tight_layout()
        fh = tempfile.NamedTemporaryFile(suffix='.pdf')
        fig.savefig(fh, format='pdf')
        return fh

    def grade_review_path(self):
        '''
        Find the directory where the grade review report should be saved
        '''
        try:
            parent = self.config.paths['grade-review']
            os.makedirs(parent, exist_ok=True)
        except KeyError:
            parent = os.getcwd()
        return parent

    def plot_box_whisker(self, assignment):
        '''
        Make a box and whisker plot showing grade distributions for each TA

        Parameters
        ----------
            assignment : str
                Name of the assignment the way it is on Canvas
        '''
        nx = min(6.5, max(3, len(self.config.ta_list) * 0.7))
        fig = matplotlib.figure.Figure(figsize=(nx + 0.2, 3.5), dpi=192)
        ax = fig.add_subplot(111)
        all_data = self.dataframe_with_ta_assignment
        assignment_data = all_data[all_data != 0].filter(items=[assignment])
        self.data_grouped_by_ta = assignment_data.reset_index().groupby('TA')
        self.data_grouped_by_ta.boxplot(ax=ax, subplots=False, rot=60)
        ax.set_xticklabels(self.config.ta_list)
        ax.set_ylabel('Points')
        fig.tight_layout()
        fh = tempfile.NamedTemporaryFile(suffix='.pdf')
        fig.savefig(fh, format='pdf')
        return fh

    def grade_review(self, assignment):
        '''
        Generate a grade review report

        Parameters
        ----------
            assignment : str
                Name of the assignment the way it is on Canvas
        '''
        if matplotlib.__version__ < '3.6.0':
            matplotlib.style.use('seaborn')
        else:
            matplotlib.style.use('seaborn-v0_8')
        self.generate_report(assignment)

    def generate_report(self, assignment):
        '''
        Generate a grade review report PDF using the plots generated earlier

        Parameters
        ----------
            assignment : str
                Name of the assignment the way it is on Canvas
        '''
        with self.plot_histogram(assignment) as hist:
            with self.plot_box_whisker(assignment) as bw:
                ntas = len(self.config.ta_list)
                means = self.data_grouped_by_ta.mean().squeeze().round(2)
                stds = self.data_grouped_by_ta.std().squeeze().round(2)
                src = [
                    '\\documentclass[11pt]{article}',
                    '\\usepackage{booktabs}',
                    '\\usepackage[sfdefault, lf]{carlito}',
                    '\\usepackage{graphicx}',
                    '\\usepackage[margin=0.75in]{geometry}',
                    '\\pagenumbering{gobble}',
                    '\\begin{document}',
                    '\\begin{center}',
                    '  \\hspace{{3em}}\\begin{{tabular}}{{c{}}}'.format('c' * ntas),
                    '    \\toprule',
                    '    & ' + ' & '.join(self.config.ta_list) + '\\\\',
                    '    \\midrule',
                    '    Mean & ' + ' & '.join(map(str, means)) + '\\\\',
                    '    STD & ' + ' & '.join(map(str, stds)) + '\\\\',
                    '    \\bottomrule',
                    '  \\end{tabular}',
                    '',
                    '  \\includegraphics[height=3.5in]{{{}}}'.format(bw.name),
                    '',
                    '  \\includegraphics[width=\\textwidth]{{{}}}'.format(hist.name),
                    '\\end{center}',
                    '\\end{document}']
                parent = self.grade_review_path()
                with PDFWriter() as writer:
                    writer.write(parent, '{} Report'.format(assignment), '\n'.join(src))


class Configuration:
    ''' A class of objects to represent the configuration file in memory '''

    @classmethod
    def load(cls):
        ''' Parse and load configuration file '''
        obj = cls()
        try:
            obj.parsed = toml.load(Configuration.path())
        except OSError:
            obj.parsed = dict()
        except toml.decoder.TomlDecodeError as e:
            print('Warning: malformed configuration\n  {}'.format(e))
            obj.parsed = dict()
        return obj

    @staticmethod
    def path():
        ''' Path to the configuration file '''
        config_dir = None
        if os.name == 'nt':
            for path in map(os.getenv, ['LOCALAPPDATA', 'APPDATA']):
                if path:
                    config_dir = path
        else:
            xdg_config_home = os.getenv('XDG_CONFIG_HOME')
            if xdg_config_home:
                config_dir = xdg_config_home
            config_dir = os.path.join(os.path.expanduser('~'), '.config')
        if config_dir is not None:
            return os.path.join(config_dir, '1l-tools.toml')

    @property
    def paths(self):
        ''' The "paths" configuration key '''
        return self.parsed['paths']

    @property
    def checkpoints(self):
        ''' The "checkpoints" configuration key '''
        return self.parsed['checkpoints']

    @property
    def ta_assignment(self):
        ''' The "ta-assignment" configuration key '''
        return self.parsed['ta-assignment']

    @property
    def ta_section_map(self):
        ''' TA to section mapping '''
        try:
            return self.ta_assignment
        except KeyError:
            sys.exit('Error: TA assignment not found in configuration. ' +
                     'See example configuration in README.md.')

    @property
    def section_ta_map(self):
        ''' Section to TA mapping '''
        return dict((n, ta) for (ta, ns) in self.ta_section_map.items()
                            for n in ns)

    @property
    def ta_list(self):
        ''' List of TA names '''
        return sorted(self.ta_section_map.keys())


class Program:
    ''' Main program '''

    def __init__(self, args):
        '''
        Parameters
        ----------
            args : argparse.Namespace
                A map-like object returned by argparse
        '''
        self.args = args
        self.config = Configuration.load()

    def open_configuration(self):
        ''' Open the configuration file in an external editor '''
        if os.name == 'nt':
            subprocess.run([self.config.path])
        else:
            try:
                if os.environ['EDITOR']:
                    cmd = os.path.expandvars('$EDITOR')
                    subprocess.run([cmd, self.config.path()])
                else:
                    subprocess.run(['open', self.config.path()])
            except KeyError:
                subprocess.run(['open', self.config.path()])

    def reset(self):
        ''' Reset configuration '''
        try:
            os.remove(self.config.path())
        except FileNotFoundError:
            pass

    def run(self):
        ''' Run the requested sub-program '''
        dispatcher = {'rosters': self.rosters,
                      'review': self.review,
                      'merge': self.merge,
                      'new-spreadsheet': self.new_spreadsheet,
                      'edit-config': self.open_configuration,
                      'reset': self.reset}
        dispatcher[self.args.subcmd]()

    def rosters(self):
        ''' The rosters sub-program '''
        # save rosters as xlsx as well for data entry
        if self.args.checkpoints is None:
            try:
                r = re.compile(r'[\w ]*(\d+)')
                ckpt_map = dict((r.search(k).groups()[0], v)
                                for k, v in self.config.checkpoints.items())
                checkpoints = ckpt_map[self.args.LAB]
            except AttributeError:
                print('Warning: `checkpoints` keys in the configuration file ' +
                      'must end with an integer')
                checkpoints = ['1', '2', '3', '4']
            except KeyError:
                print('Warning: no checkpoints provided. Use default.')
                checkpoints = ['1', '2', '3', '4']
        else:
            checkpoints = self.args.checkpoints

        attendance_sheet = SummaryAttendanceSheet(self.args.LAB, checkpoints,
                                                  self.config)
        writer = RostersWriter(self.args.LAB, checkpoints, self.config)
        data = PublishedData(self.args.DATA, self.config)
        for roster in Rosters(data):
            writer.add_roster(roster)
            attendance_sheet.add_sheet(roster)
        writer.run()
        attendance_sheet.write()

    @staticmethod
    def select(msg, choices):
        ''' Displays a selection prompt for a list of items '''
        for i, choice in sorted(choices.items()):
            print('  {}: {}'.format(i + 1, choice))
        while True:
            selection = input(msg)
            try:
                index = int(selection.strip())
                return choices[index - 1]
            except (ValueError, KeyError):
                print('Only enter a number from the list.')

    def review(self):
        ''' The review sub-program '''
        data = TAGradeSheets(self.args.DATA, self.config)
        assignments = dict(enumerate(data.assignments))
        msg = 'Enter the index of the assignment you would like to review: '
        assignment = self.select(msg, assignments)
        data.grade_review(assignment)

    def merge(self):
        ''' The merge sub-program '''
        data = PublishedData(self.args.PUBLISHED, self.config)
        if self.args.current is not None:
            data.update(self.args.current[0])
        else:
            try:
                fpath = self.config.paths['current-grade-sheet']
                data.update(fpath)
            except KeyError:
                sys.exit('Path to current grade spreadsheet not provided ' +
                         'through the \'--current\' option or configuration ' +
                         'file. Abort.')
        data.write(self.args.inplace)
        TAGradeSheets.from_published(data, self.config).write(self.args.inplace)

    def new_spreadsheet(self):
        ''' The new-spreadsheet sub-program '''
        data = PublishedData(self.args.DATA, self.config)
        TAGradeSheets.from_published(data, self.config).write(self.args.inplace)


if __name__ == '__main__':
    # set up argument parser and help text
    parser = argparse.ArgumentParser(prog='1l')
    sub_ps = parser.add_subparsers(required=True, dest='subcmd')
    roster_gen_p = sub_ps.add_parser('rosters',
                                     help='generate rosters')
    roster_gen_p.add_argument('--checkpoints',
                              help='checkpoints for the lab, one after another, separated only by spaces',
                              nargs='+')
    # roster_gen_p.add_argument('--backend', nargs=1,
    #                           help='backend for PDF generation')
    roster_gen_p.add_argument('LAB', help='lab number. Just the number.')
    roster_gen_p.add_argument('DATA', help='path to the Canvas exported CSV file')
    merge_p = sub_ps.add_parser('merge', help='merge Canvas data with latest data')
    merge_p.add_argument('PUBLISHED', help='path to the Canvas exported CSV file')
    merge_p.add_argument('--current', nargs=1,
                         help='path to the grading sheet TAs filled out')
    merge_p.add_argument('--inplace',
                         action='store_true',
                         help='overwrite the TA grading sheet with an updated version if there is conflict')
    new_spreadsheet_p = sub_ps.add_parser('new-spreadsheet',
                                          help='new grading spreadsheet for the shared drive')
    new_spreadsheet_p.add_argument('DATA', help='path to the Canvas exported CSV file')
    new_spreadsheet_p.add_argument('--inplace',
                                   action='store_true',
                                   help='overwrite if there is conflict')
    grade_review_p = sub_ps.add_parser('review', help='generate grade review report')
    grade_review_p.add_argument('DATA', help='path to the current data spreadsheet')
    # grade_review_p.add_argument('--backend', nargs=1,
    #                             help='backend for PDF generation')
    edit_config_p = sub_ps.add_parser('edit-config',
                                      help='edit the configuration file')
    reset_p = sub_ps.add_parser('reset', help='remove configuration file')

    # parse command-line arguments
    args = parser.parse_args()
    prog = Program(args)
    prog.run()<|MERGE_RESOLUTION|>--- conflicted
+++ resolved
@@ -736,13 +736,6 @@
             self.data = dict()
             for section, sheet in excel.items():
                 section_number = int(section.split(' ')[1])
-<<<<<<< HEAD
-                # drop rows where the student name is blank (most likely TAs put
-                # an extra row for stats)
-                self.data[section_number] = sheet.set_index('Student') \
-                                                 .drop(labels=numpy.nan, axis=0) \
-                                                 .reset_index()
-=======
                 try:
                     # drop rows where the student name is blank (most likely TAs
                     # put an extra row for stats)
@@ -753,7 +746,6 @@
                     data = sheet
                 data['Student'] = data['Student'].apply(lambda x: StudentName(x))
                 self.data[section_number] = data
->>>>>>> 6083e17b
 
     @classmethod
     def from_published(cls, published, config):
